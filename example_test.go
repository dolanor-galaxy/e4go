<<<<<<< HEAD
package e4go_test

=======
>>>>>>> 9e97f60c
// Copyright 2018-2019-2020 Teserakt AG
//
// Licensed under the Apache License, Version 2.0 (the "License");
// you may not use this file except in compliance with the License.
// You may obtain a copy of the License at
//
// http://www.apache.org/licenses/LICENSE-2.0
//
// Unless required by applicable law or agreed to in writing, software
// distributed under the License is distributed on an "AS IS" BASIS,
// WITHOUT WARRANTIES OR CONDITIONS OF ANY KIND, either express or implied.
// See the License for the specific language governing permissions and
// limitations under the License.

package e4go

import (
	"fmt"

	"github.com/agl/ed25519/extra25519"
	"golang.org/x/crypto/ed25519"

	e4 "github.com/teserakt-io/e4go"
	"github.com/teserakt-io/e4go/crypto"
)

func ExampleNewSymKeyClient() {
	client, err := e4.NewSymKeyClient([]byte("clientID"), crypto.RandomKey(), "./symClient.json")
	if err != nil {
		panic(err)
	}

	protectedMessage, err := client.ProtectMessage([]byte("very secret message"), "topic/name")
	if err != nil {
		panic(err)
	}

	fmt.Printf("Protected message: %v", protectedMessage)
}

func ExampleNewSymKeyClientPretty() {
	client, err := e4.NewSymKeyClientPretty("clientName", "verySecretPassword", "./symClient.json")
	if err != nil {
		panic(err)
	}

	protectedMessage, err := client.ProtectMessage([]byte("very secret message"), "topic/name")
	if err != nil {
		panic(err)
	}

	fmt.Printf("Protected message: %v", protectedMessage)
}

func ExampleNewPubKeyClient() {
	privateKey, err := crypto.Ed25519PrivateKeyFromPassword("verySecretPassword")
	if err != nil {
		panic(err)
	}

	var c2PubKey [32]byte
	c2EdPubKey, _, err := ed25519.GenerateKey(nil)
	if err != nil {
		panic(err)
	}

	var c2EdPk [32]byte
	copy(c2EdPk[:], c2EdPubKey)
	extra25519.PublicKeyToCurve25519(&c2PubKey, &c2EdPk)

	client, err := e4.NewPubKeyClient([]byte("clientID"), privateKey, "./pubClient.json", c2PubKey[:])
	if err != nil {
		panic(err)
	}

	protectedMessage, err := client.ProtectMessage([]byte("very secret message"), "topic/name")
	if err != nil {
		panic(err)
	}

	fmt.Printf("Protected message: %v", protectedMessage)
}

func ExampleNewPubKeyClientPretty() {
	var c2PubKey [32]byte
	c2EdPubKey, _, err := ed25519.GenerateKey(nil)
	if err != nil {
		panic(err)
	}

	var c2EdPk [32]byte
	copy(c2EdPk[:], c2EdPubKey)
	extra25519.PublicKeyToCurve25519(&c2PubKey, &c2EdPk)

	client, pubKey, err := e4.NewPubKeyClientPretty("clientName", "verySecretPassword", "./pubClient.json", c2PubKey[:])
	if err != nil {
		panic(err)
	}
	fmt.Printf("Client public key: %x", pubKey)

	protectedMessage, err := client.ProtectMessage([]byte("very secret message"), "topic/name")
	if err != nil {
		panic(err)
	}

	fmt.Printf("Protected message: %v", protectedMessage)
}<|MERGE_RESOLUTION|>--- conflicted
+++ resolved
@@ -1,8 +1,3 @@
-<<<<<<< HEAD
-package e4go_test
-
-=======
->>>>>>> 9e97f60c
 // Copyright 2018-2019-2020 Teserakt AG
 //
 // Licensed under the Apache License, Version 2.0 (the "License");
@@ -17,7 +12,7 @@
 // See the License for the specific language governing permissions and
 // limitations under the License.
 
-package e4go
+package e4go_test
 
 import (
 	"fmt"
